--- conflicted
+++ resolved
@@ -1,13 +1,8 @@
 .PHONY: setup
 setup:
-<<<<<<< HEAD
 	rustup show
-	cargo install bpf-linker
-=======
-	rustup component add rust-src
 	# we need to do this as we're using an external LLVM. See: https://github.com/aya-rs/bpf-linker#using-external-llvm
 	cargo install --git https://github.com/aya-rs/bpf-linker --tag v0.9.4 --no-default-features --features system-llvm -- bpf-linker
->>>>>>> 7b075717
 
 .PHONY: build
 build:
