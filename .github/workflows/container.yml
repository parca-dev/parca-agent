--- conflicted
+++ resolved
@@ -30,7 +30,6 @@
       contents: read
     steps:
       - name: Check out the code
-<<<<<<< HEAD
         uses: actions/checkout@v3
       
       - name: Set up Go
@@ -41,11 +40,8 @@
           cache: true
 
       - name: Set Tag
-        run: |
+        run: |  
           echo "goreleaser_current_tag=`git describe --match 'v*' --tags`" >> $GITHUB_ENV
-=======
-        uses: actions/checkout@2541b1294d2704b0964813337f33b291d3f8596b # tag=v3.0.2
->>>>>>> 8cf323b3
 
       - name: Get branch name
         shell: bash
