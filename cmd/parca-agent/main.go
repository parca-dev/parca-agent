--- conflicted
+++ resolved
@@ -24,12 +24,9 @@
 	"net/http/pprof"
 	"net/url"
 	"os"
-<<<<<<< HEAD
 	"sort"
 	"strconv"
-=======
 	runtimepprof "runtime/pprof"
->>>>>>> 716ec25a
 	"strings"
 	"time"
 
@@ -278,6 +275,7 @@
 		metadata.Target(flags.Node, flags.MetadataExternalLabels),
 		metadata.Cgroup(),
 		metadata.Compiler(),
+		metadata.System(),
 	}
 
 	profilers := []Profiler{
@@ -298,18 +296,7 @@
 				debugInfoClient,
 				flags.DebugInfoDirectories,
 			),
-<<<<<<< HEAD
 			metadataProviders,
-=======
-			// All the metadata providers work best-effort.
-			[]profiler.MetadataProvider{
-				metadata.ServiceDiscovery(m),
-				metadata.Target(flags.Node, flags.MetadataExternalLabels),
-				metadata.Cgroup(),
-				metadata.Compiler(),
-				metadata.System(),
-			},
->>>>>>> 716ec25a
 			flags.ProfilingDuration,
 		),
 	}
