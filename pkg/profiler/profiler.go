--- conflicted
+++ resolved
@@ -450,13 +450,9 @@
 
 					m, err := mapping.PIDAddrMapping(pid, addr)
 					if err != nil {
-<<<<<<< HEAD
-						level.Warn(p.logger).Log("msg", "failed to get process mapping", "err", err)
-=======
 						if !errors.Is(err, maps.ErrNotFound) {
 							level.Warn(p.logger).Log("msg", "failed to get process mapping", "err", err)
 						}
->>>>>>> 8913ffbc
 					}
 
 					l := &profile.Location{
