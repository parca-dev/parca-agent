// Copyright 2023 The Parca Authors
// Licensed under the Apache License, Version 2.0 (the "License");
// you may not use this file except in compliance with the License.
// You may obtain a copy of the License at
//
// http://www.apache.org/licenses/LICENSE-2.0
//
// Unless required by applicable law or agreed to in writing, software
// distributed under the License is distributed on an "AS IS" BASIS,
// WITHOUT WARRANTIES OR CONDITIONS OF ANY KIND, either express or implied.
// See the License for the specific language governing permissions and
// limitations under the License.

package vdso

import (
	"fmt"

	"go.uber.org/multierr"

	"github.com/parca-dev/parca/pkg/symbol/symbolsearcher"

	"github.com/parca-dev/parca-agent/pkg/metadata"
	"github.com/parca-dev/parca-agent/pkg/objectfile"
	"github.com/parca-dev/parca-agent/pkg/process"
)

type NoopCache struct{}

func (NoopCache) Resolve(uint64, *process.Mapping) (string, error) { return "", nil }

type Cache struct {
	searcher symbolsearcher.Searcher
	f        string
}

func NewCache(objFilePool *objectfile.Pool) (*Cache, error) {
	kernelVersion, err := metadata.KernelRelease()
	if err != nil {
		return nil, err
	}
	var (
		objFile *objectfile.ObjectFile
		merr    error
		path    string
	)
<<<<<<< HEAD
	// Might not be present on all systems.
=======
	// This file is not present on all systems. It's an optimization.
>>>>>>> ea702350
	for _, vdso := range []string{"vdso.so", "vdso64.so"} {
		path = fmt.Sprintf("/usr/lib/modules/%s/vdso/%s", kernelVersion, vdso)
		objFile, err = objFilePool.Open(path)
		if err != nil {
			merr = multierr.Append(merr, fmt.Errorf("failed to open elf file:%s, err:%w", path, err))
			continue
		}
		break
	}
	if objFile == nil {
		return nil, merr
	}
	defer objFile.Close()

	ef, err := objFile.ELF()
	if err != nil {
		return nil, fmt.Errorf("failed to get elf file:%s, err:%w", path, err)
	}

	// output of readelf --dyn-syms vdso.so:
	//  Num:    Value          Size Type    Bind   Vis      Ndx Name
	//     0: 0000000000000000     0 NOTYPE  LOCAL  DEFAULT  UND
	//     1: ffffffffff700354     0 SECTION LOCAL  DEFAULT    7
	//     2: ffffffffff700700  1389 FUNC    WEAK   DEFAULT   13 clock_gettime@@LINUX_2.6
	//     3: 0000000000000000     0 OBJECT  GLOBAL DEFAULT  ABS LINUX_2.6
	//     4: ffffffffff700c70   734 FUNC    GLOBAL DEFAULT   13 __vdso_gettimeofday@@LINUX_2.6
	//     5: ffffffffff700f70    61 FUNC    GLOBAL DEFAULT   13 __vdso_getcpu@@LINUX_2.6
	//     6: ffffffffff700c70   734 FUNC    WEAK   DEFAULT   13 gettimeofday@@LINUX_2.6
	//     7: ffffffffff700f50    22 FUNC    WEAK   DEFAULT   13 time@@LINUX_2.6
	//     8: ffffffffff700f70    61 FUNC    WEAK   DEFAULT   13 getcpu@@LINUX_2.6
	//     9: ffffffffff700700  1389 FUNC    GLOBAL DEFAULT   13 __vdso_clock_gettime@@LINUX_2.6
	//    10: ffffffffff700f50    22 FUNC    GLOBAL DEFAULT   13 __vdso_time@@LINUX_2.6
	syms, err := ef.DynamicSymbols()
	if err != nil {
		return nil, err
	}
	return &Cache{searcher: symbolsearcher.New(syms), f: path}, nil
}

func (c *Cache) Resolve(addr uint64, m *process.Mapping) (string, error) {
	addr, err := m.Normalize(addr)
	if err != nil {
		return "", err
	}
	return c.searcher.Search(addr)
}<|MERGE_RESOLUTION|>--- conflicted
+++ resolved
@@ -44,11 +44,8 @@
 		merr    error
 		path    string
 	)
-<<<<<<< HEAD
-	// Might not be present on all systems.
-=======
+  
 	// This file is not present on all systems. It's an optimization.
->>>>>>> ea702350
 	for _, vdso := range []string{"vdso.so", "vdso64.so"} {
 		path = fmt.Sprintf("/usr/lib/modules/%s/vdso/%s", kernelVersion, vdso)
 		objFile, err = objFilePool.Open(path)
