--- conflicted
+++ resolved
@@ -20,13 +20,8 @@
 
 type NoopDebuginfoManager struct{}
 
-<<<<<<< HEAD
-func (NoopDebuginfoManager) ExtractOrFindDebugInfo(_ context.Context, _ string, obj *objectfile.ObjectFile) error {
-	return nil
-=======
 func (NoopDebuginfoManager) ExtractOrFindDebugInfo(_ context.Context, _ string, obj *objectfile.ObjectFile) (*objectfile.ObjectFile, error) {
 	return obj, nil
->>>>>>> ea702350
 }
 
 func (NoopDebuginfoManager) Upload(context.Context, *objectfile.ObjectFile) error { return nil }
